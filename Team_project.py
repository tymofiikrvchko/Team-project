--- conflicted
+++ resolved
@@ -2,37 +2,9 @@
 import datetime
 import pickle
 from collections import UserDict
-<<<<<<< HEAD
-from typing import Optional
+from typing import Optional, List, Tuple, Type
 import getpass
-# -------------------- registration / login -------------
-def register(users):
-    print("===== New User Registration =====")
-    while True:
-        username = input("Enter your name >>> ").strip()
-        if username in users:
-            print(f"User {username} already registered.")
-        else:
-            break
-    password = getpass.getpass("Enter a password >>> ").strip()
-    users[username] = password
-    save_users(users)
-    return username
-
-
-def login(users):
-    print("===== Login =====")
-    username = input("Login >>> ").strip()
-    password = input("Password >>> ").strip()
-    if users.get(username) == password:
-        return username
-    else:
-        print(f"Invalid credentials. Check you login or password.")
-        return None
-# -------------------- Field Classes --------------------
-
-=======
-from typing import Optional, List, Tuple, Type
+
 
 # ────────────────────────────────────────────────────────────────────────────
 # Rich console
@@ -122,7 +94,6 @@
 # ────────────────────────────────────────────────────────────────────────────
 # Data model
 # ────────────────────────────────────────────────────────────────────────────
->>>>>>> 6fba0484
 class Field:
     def __init__(self, value):  self.value = value
     def __str__(self):          return str(self.value)
@@ -206,55 +177,7 @@
         у которых ближайший ДР в интервале [0, days_ahead] от сегодня.
         """
         today = datetime.date.today()
-<<<<<<< HEAD
-        upcoming: dict[str, datetime.date] = {}
-        for rec in self.data.values():
-            days = rec.days_to_birthday()
-            if days is not None and 0 <= days < 7:
-                next_bday = rec.birthday.value.replace(year=today.year)
-                if next_bday < today:
-                    next_bday = next_bday.replace(year=today.year + 1)
-                upcoming[rec.name.value] = next_bday
-        return upcoming
-
-
-# -------------------- Persistence --------------------
-
-DATA_FILE = "addressbook.pkl"
-
-def save_data(book: AddressBook, filename: str = DATA_FILE) -> None:
-    """Serialize the address book to disk."""
-    with open(filename, "wb") as f:
-        pickle.dump(book, f)
-
-def load_data(filename: str = DATA_FILE) -> AddressBook:
-    """
-    Attempt to load the address book from disk.
-    If the file does not exist, return a new AddressBook.
-    """
-    try:
-        with open(filename, "rb") as f:
-            return pickle.load(f)
-    except (FileNotFoundError, pickle.PickleError):
-        return AddressBook()
-    
-
-USERS_FILE = "users.pkl"
-
-def load_users():
-    try:
-        with open(USERS_FILE, "rb") as f:
-            return pickle.load(f)
-    except (FileNotFoundError, pickle.PickleError):
-        return {}
-    
-def save_users(users):
-    with open(USERS_FILE, "wb") as f:
-        pickle.dump(users, f)
-
-=======
         result: dict[str, Tuple[datetime.date, int]] = {}
->>>>>>> 6fba0484
 
         for rec in self.data.values():
             if not rec.birthday:
@@ -310,6 +233,22 @@
 def save_data(ab):  _save(ab, DATA_FILE)
 def save_notes(nb): _save(nb, NOTES_FILE)
 
+# ----------  USERS PERSISTENCE  ----------
+USERS_FILE = "users.pkl"
+
+
+def load_users():
+    try:
+        with open(USERS_FILE, "rb") as f:
+            return pickle.load(f)
+    except (FileNotFoundError, pickle.PickleError):
+        return {}
+
+
+def save_users(users):
+    with open(USERS_FILE, "wb") as f:
+        pickle.dump(users, f)
+
 
 # ────────────────────────────────────────────────────────────────────────────
 # Utility helpers
@@ -356,12 +295,12 @@
 
 def show_birthdays(book: AddressBook, matches):
     if not matches:
-        console.print("[dim]No birthdays in this period.[/]")
+        console.print("🎉 No birthdays in this period.")
         return
     ordered = sorted(matches.items(), key=lambda x: (x[1][0]))
     console.print(Columns([
         Panel(_panel_body(book.find(name),
-                          extra=f"🎉 {dt.strftime('%d.%m.%Y')} / {age} years"),
+                          extra=f"🎂 {dt.strftime('%d.%m.%Y')} / {age} y"),
               title=name, border_style="magenta")
         for name, (dt, age) in ordered],
         equal=True, expand=True))
@@ -389,6 +328,33 @@
         except ValueError as e:
             return f"[red]{e}[/]"
     return wrap
+  
+# ────────────────────────────────────────────────────────────────────────────
+# registration / login
+# ────────────────────────────────────────────────────────────────────────────
+def register(users):
+    print("===== New User Registration =====")
+    while True:
+        username = input("Enter your name >>> ").strip()
+        if username in users:
+            print(f"User {username} already registered.")
+        else:
+            break
+    password = getpass.getpass("Enter a password >>> ").strip()
+    users[username] = password
+    save_users(users)
+    return username
+
+
+def login(users):
+    print("===== Login =====")
+    username = input("Login >>> ").strip()
+    password = input("Password >>> ").strip()
+    if users.get(username) == password:
+        return username
+    else:
+        print(f"Invalid credentials. Check you login or password.")
+        return None
 
 
 # ────────────────────────────────────────────────────────────────────────────
@@ -537,7 +503,7 @@
     if cmd == "birthdays":
         days, = args
         if not days.isdigit():
-            raise ValueError("Enter a positive integer for the number of days")
+            raise ValueError("Enter non‑negative integer.")
         matches = ab.upcoming(int(days))
         show_birthdays(ab, matches)
         return ""
@@ -601,15 +567,6 @@
 # Main loop
 # ────────────────────────────────────────────────────────────────────────────
 def main():
-    ab, nb, mode = load_data(), load_notes(), "main"
-    console.print("\nWellcome to [bold yellow]SYTObook[/] – your personal contacts and notes assistant 🤖\n")
-
-    if _client is None:
-        console.print("[yellow]AI functions disabled (no key.txt).[/]")
-
-<<<<<<< HEAD
-def main():
-    
     users = load_users()
     print("Welcome to the assistant bot!")
 
@@ -623,14 +580,17 @@
             if username:
                 break
         else:
-            print("Incalid input. Please enter 'l' for login or 'r' for register." )
+            print("Incalid input. Please enter 'l' for login or 'r' for register.")
 
     print(f"Hello, {username.capitalize()}, glad to see you again!")
-    
+
     book = load_data()
-    
-=======
->>>>>>> 6fba0484
+    ab, nb, mode = load_data(), load_notes(), "main"
+    console.print("\nWellcome to [bold yellow]SYTObook[/] – your personal contacts and notes assistant 🤖\n")
+
+    if _client is None:
+        console.print("[yellow]AI functions disabled (no key.txt).[/]")
+
     while True:
         try:
             # main menu
